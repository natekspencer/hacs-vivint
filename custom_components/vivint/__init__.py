--- conflicted
+++ resolved
@@ -25,10 +25,7 @@
     "alarm_control_panel",
     "binary_sensor",
     "camera",
-<<<<<<< HEAD
     "climate",
-=======
->>>>>>> 1019af6f
     "cover",
     "light",
     "lock",
@@ -38,11 +35,7 @@
 
 
 async def async_setup(hass: HomeAssistant, config: dict):
-<<<<<<< HEAD
-    """Set up the Vivint component."""
-=======
     """Set up the Vivint domain."""
->>>>>>> 1019af6f
     hass.data.setdefault(DOMAIN, {})
 
     return True
@@ -61,11 +54,7 @@
 
     hass.data[DOMAIN][entry.entry_id] = hub
 
-<<<<<<< HEAD
-    for component in PLATFORMS:
-=======
     for platform in PLATFORMS:
->>>>>>> 1019af6f
         hass.async_create_task(
             hass.config_entries.async_forward_entry_setup(entry, platform)
         )
@@ -78,13 +67,8 @@
     unload_ok = all(
         await asyncio.gather(
             *[
-<<<<<<< HEAD
-                hass.config_entries.async_forward_entry_unload(entry, component)
-                for component in PLATFORMS
-=======
                 hass.config_entries.async_forward_entry_unload(entry, platform)
                 for platform in PLATFORMS
->>>>>>> 1019af6f
             ]
         )
     )
